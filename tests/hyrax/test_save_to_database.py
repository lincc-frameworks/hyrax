--- conflicted
+++ resolved
@@ -35,12 +35,8 @@
         orig_indx = np.where(original_dataset_ids == id)[0][0]
         result = db_connection.get_by_id(id)
         saved_value = result[id].reshape(original_shape)
-<<<<<<< HEAD
         original_value = dataset[orig_indx]["data"]["image"]
         assert np.all(np.isclose(saved_value, original_value))
-=======
-        original_value = dataset[orig_indx]["image"]
-        assert np.all(np.isclose(saved_value, original_value.numpy()))
 
 
 def test_save_to_database_tensorboard_logging(loopback_inferred_hyrax):
@@ -58,5 +54,4 @@
     assert len(tensorboard_files) > 0, "No Tensorboard event files found in output directory"
 
     # Optionally, we could parse the event files to check for our specific metrics
-    # but that would require additional dependencies, so we'll just check for file existence
->>>>>>> 445de57b
+    # but that would require additional dependencies, so we'll just check for file existence