[project]
name = "fibad"
license = {file = "LICENSE"}
readme = "README.md"
authors = [
    { name = "LINCC Frameworks", email = "mtauraso@uw.edu" }
]
classifiers = [
    "Development Status :: 4 - Beta",
    "License :: OSI Approved :: MIT License",
    "Intended Audience :: Developers",
    "Intended Audience :: Science/Research",
    "Operating System :: OS Independent",
    "Programming Language :: Python",
]
dynamic = ["version"]
requires-python = ">=3.9"
dependencies = [
<<<<<<< HEAD
    "toml",
    "torch",
    "torchvision",
=======
    "astropy" # Used to load fits files of sources to query HSC cutout server
>>>>>>> 0cd1e6cf
]

[project.scripts]
fibad = "fibad_cli.main:main"

[project.urls]
"Source Code" = "https://github.com/lincc-frameworks/fibad"

# On a mac, install optional dependencies with `pip install '.[dev]'` (include the single quotes)
[project.optional-dependencies]
dev = [
    "asv==0.6.3", # Used to compute performance benchmarks
    "jupyter", # Clears output from Jupyter notebooks
    "pre-commit", # Used to run checks before finalizing a git commit
    "pytest",
    "pytest-cov", # Used to report total code coverage
    "ruff", # Used for static linting of files
]

[build-system]
requires = [
    "setuptools>=62", # Used to build and package the Python project
    "setuptools_scm>=6.2", # Gets release version from git. Makes it available programmatically
]
build-backend = "setuptools.build_meta"

[tool.setuptools_scm]
write_to = "src/fibad/_version.py"

[tool.pytest.ini_options]
testpaths = [
    "tests",
]

[tool.black]
line-length = 110
target-version = ["py39"]

[tool.isort]
profile = "black"
line_length = 110

[tool.ruff]
line-length = 110
target-version = "py39"

[tool.ruff.lint]
select = [
    # pycodestyle
    "E",
    "W",
    # Pyflakes
    "F",
    # pep8-naming
    "N",
    # pyupgrade
    "UP",
    # flake8-bugbear
    "B",
    # flake8-simplify
    "SIM",
    # isort
    "I",
    # docstrings
    "D101",
    "D102",
    "D103",
    "D106",
    "D206",
    "D207",
    "D208",
    "D300",
    "D417",
    "D419",
    # Numpy v2.0 compatibility
    "NPY201",
]

ignore = [
    "UP006", # Allow non standard library generics in type hints
    "UP007", # Allow Union in type hints
    "SIM114", # Allow if with same arms
    "B028", # Allow default warning level
    "SIM117", # Allow nested with
    "UP015", # Allow redundant open parameters
    "UP028", # Allow yield in for loop
]

[tool.coverage.run]
omit=["src/fibad/_version.py"]<|MERGE_RESOLUTION|>--- conflicted
+++ resolved
@@ -16,13 +16,10 @@
 dynamic = ["version"]
 requires-python = ">=3.9"
 dependencies = [
-<<<<<<< HEAD
+    "astropy" # Used to load fits files of sources to query HSC cutout server
     "toml",
     "torch",
     "torchvision",
-=======
-    "astropy" # Used to load fits files of sources to query HSC cutout server
->>>>>>> 0cd1e6cf
 ]
 
 [project.scripts]
