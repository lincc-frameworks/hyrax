--- conflicted
+++ resolved
@@ -37,11 +37,8 @@
     "cython", # Used in Holoviews visualization prototype
     "mlflow", # Used to log training metrics and compare models
     "pynvml", # Used to gather GPU usage information
-<<<<<<< HEAD
     "umap-learn", # Used to map latent spaces down to 2d
-=======
     "pooch", # Used to download data files
->>>>>>> e78f470c
 ]
 
 [project.scripts]
