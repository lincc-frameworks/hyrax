
repos:
    # Compare the local template version to the latest remote template version
    # This hook should always pass. It will print a message if the local version 
    # is out of date.
  - repo: https://github.com/lincc-frameworks/pre-commit-hooks
    rev: v0.1.2
    hooks:
      - id: check-lincc-frameworks-template-version
        name: Check template version
        description: Compare current template version against latest
        verbose: true
    # Clear output from jupyter notebooks so that only the input cells are committed.
  - repo: local
    hooks:
      - id: jupyter-nb-clear-output
        name: Clear output from Jupyter notebooks
        description: Clear output from Jupyter notebooks.
        files: \.ipynb$
        exclude: ^docs/pre_executed
        stages: [pre-commit]
        language: system
        entry: jupyter nbconvert --clear-output
    # Prevents committing directly branches named 'main' and 'master'.
  - repo: https://github.com/pre-commit/pre-commit-hooks
    rev: v6.0.0
    hooks:
      - id: no-commit-to-branch
        name: Prevent main branch commits
        description: Prevent the user from committing directly to the primary branch.
      - id: check-added-large-files
        name: Check for large files
        description: Prevent the user from committing very large files.
        args: ['--maxkb=500']
    # Verify that pyproject.toml is well formed
  - repo: https://github.com/abravalheri/validate-pyproject
    rev: v0.24.1
    hooks:
      - id: validate-pyproject
        name: Validate pyproject.toml
        description: Verify that pyproject.toml adheres to the established schema.
    # Verify that GitHub workflows are well formed
  - repo: https://github.com/python-jsonschema/check-jsonschema
    rev: 0.34.1
    hooks:
      - id: check-github-workflows
        args: ["--verbose"]
  - repo: local
    hooks:
      - id: xcxc-check
        name: Check for note-to-self comments (xcxc)
        description: Grep all source files for xcxc which signifies a comment that shouldn't be checked in.
        entry: bash -c "[[ $(grep -rniI xcxc --exclude .pre-commit-config.yaml --exclude-dir _readthedocs --exclude-dir htmlcov  --exclude-dir _results --exclude-dir env --exclude-dir autoapi ./* >&2 ; echo $?) == 1 ]]"
        language: system
        pass_filenames: false
        always_run: true
  - repo: https://github.com/astral-sh/ruff-pre-commit
    # Ruff version.
<<<<<<< HEAD
    rev: v0.14.2
=======
    rev: v0.14.7
>>>>>>> eca88a75
    hooks:
      - id: ruff
        name: Lint code using ruff; sort and organize imports 
        types_or: [ python, pyi ]
        args: ["--fix"]
  - repo: https://github.com/astral-sh/ruff-pre-commit
    # Ruff version.
<<<<<<< HEAD
    rev: v0.14.2
=======
    rev: v0.14.7
>>>>>>> eca88a75
    hooks:
      - id: ruff-format
        name: Format code using ruff
        types_or: [ python, pyi, jupyter ]
    # Make sure Sphinx can build the documentation while explicitly omitting 
    # notebooks from the docs, so users don't have to wait through the execution 
    # of each notebook or each commit. By default, these will be checked in the 
    # GitHub workflows.
  - repo: local
    hooks:
      - id: sphinx-build
        name: Build documentation with Sphinx
        entry: sphinx-build
        language: system
        always_run: true
        exclude_types: [file, symlink]
        args:
          [
            "-M", # Run sphinx in make mode, so we can use -D flag later
                  # Note: -M requires next 3 args to be builder, source, output
            "html", # Specify builder
            "./docs", # Source directory of documents
            "./_readthedocs", # Output directory for rendered documents
            "-T", # Show full trace back on exception
            "-E", # Don't use saved env; always read all files
            "-d", # Flag for cached environment and doctrees
            "./docs/_build/doctrees", # Directory
            "-D", # Flag to override settings in conf.py
            "exclude_patterns=_build", # Exclude our notebooks from pre-commit
            "-W", # Warnings are errors
            "--keep-going", # Finish generating docs even if errors occur
            "-n", # Nitpick mode among other things checks for broken links
          ]
    # Run unit tests, verify that they pass. Note that coverage is run against
    # the ./src directory here because that is what will be committed. In the
    # github workflow script, the coverage is run against the installed package
    # and uploaded to Codecov by calling pytest like so:
    # `python -m pytest --cov=<package_name> --cov-report=xml`
  - repo: local
    hooks:
      - id: pytest-check
        name: Run unit tests
        description: Run unit tests with pytest.
        entry: bash -c "if python -m pytest -n auto --co -qq -m 'not slow'; then python -m pytest -n auto --cov=./src --cov-report=html -m 'not slow'; fi"
        language: system
        pass_filenames: false
        always_run: true<|MERGE_RESOLUTION|>--- conflicted
+++ resolved
@@ -56,11 +56,7 @@
         always_run: true
   - repo: https://github.com/astral-sh/ruff-pre-commit
     # Ruff version.
-<<<<<<< HEAD
-    rev: v0.14.2
-=======
     rev: v0.14.7
->>>>>>> eca88a75
     hooks:
       - id: ruff
         name: Lint code using ruff; sort and organize imports 
@@ -68,11 +64,7 @@
         args: ["--fix"]
   - repo: https://github.com/astral-sh/ruff-pre-commit
     # Ruff version.
-<<<<<<< HEAD
-    rev: v0.14.2
-=======
     rev: v0.14.7
->>>>>>> eca88a75
     hooks:
       - id: ruff-format
         name: Format code using ruff
