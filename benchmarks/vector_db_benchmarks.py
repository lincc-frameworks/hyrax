import tempfile
from pathlib import Path

from hyrax import Hyrax


class VectorDBInsertBenchmarks:
    """Benchmarks for Hyrax vector database insert operations."""

    timeout = 120  # max seconds per benchmark before timing out

    # Parameters for the benchmarks: vector lengths and vector database implementations
    params = ([64, 256, 2048, 16_384], ["chromadb", "qdrant"])
    param_names = ["vector_length", "vector_db_implementation"]

    # Ideally this would be a `setup_cache` method, but `setup_cache` cannot be
    # parameterized by ASV. So instead we repeatedly call `setup` before each benchmark
    def setup(self, vector_length, vector_db_implementation):
        """Set up for vector database benchmarks. Create a temporary directory,
        configure Hyrax with a loopback model, and generate a random dataset, run
        inference to create the result files for insertion into the vector database."""
        self.tmp_dir = tempfile.TemporaryDirectory()
        self.input_dir = Path(self.tmp_dir.name)

        self.h = Hyrax()
        self.h.config["general"]["results_dir"] = str(self.input_dir)
        self.h.config["data_set"]["name"] = "HyraxRandomDataset"
        self.h.config["model"]["name"] = "HyraxLoopback"

        # Default inference batch size is 512, so this should result in 4 batch files
        self.h.config["data_set"]["random_dataset"]["size"] = 2048
        self.h.config["data_set"]["random_dataset"]["seed"] = 0
        self.h.config["data_set"]["random_dataset"]["shape"] = [vector_length]

        # Qdrant requires the vector size in order to create its collections
        self.h.config["vector_db"]["qdrant"]["vector_size"] = vector_length

        weights_file = self.input_dir / "fakeweights"
        with open(weights_file, "a"):
            pass
        self.h.config["infer"]["model_weights_file"] = str(weights_file)

        self.h.config["vector_db"]["name"] = vector_db_implementation

        self.h.infer()

    def tear_down(self):
        """Clean up the temporary directory used to store inference results."""
        self.tmp_dir.cleanup()

    def time_load_vector_db(self, vector_length, vector_db_implementation):
        """Timing benchmark for loading a vector database."""
        with tempfile.TemporaryDirectory() as tmp_dir:
            self.h.save_to_database(output_dir=Path(tmp_dir))

    def peakmem_load_vector_db(self, vector_length, vector_db_implementation):
        """Memory benchmark for loading a vector database."""
        with tempfile.TemporaryDirectory() as tmp_dir:
            self.h.save_to_database(output_dir=Path(tmp_dir))


class VectorDBSearchBenchmarks:
    """Benchmarks for Hyrax vector database search operations."""

    timeout = 120  # max seconds per benchmark before timing out

    # Parameters for the benchmarks: shard size limits and vector database implementations
    # The smaller shard size limit will result in parallelized searches, while the
    # larger shard size limit will trigger a sequential search across shards.
    params = ([64, 128], ["chromadb", "qdrant"])
    param_names = ["shard_size_limit", "vector_db_implementation"]

    def setup(self, shard_size_limit, vector_db_implementation):
        """Set up for vector database benchmarks. Create a temporary directory,
        configure Hyrax with a loopback model, and generate a random dataset, run
        inference to create the result files for insertion into the vector database."""
        self.tmp_input_dir = tempfile.TemporaryDirectory()
        self.tmp_output_dir = tempfile.TemporaryDirectory()
        self.input_dir = Path(self.tmp_input_dir.name)
        self.output_dir = Path(self.tmp_output_dir.name)

        self.vector_length = 1024

        self.h = Hyrax()
        self.h.config["general"]["results_dir"] = str(self.input_dir)
        self.h.config["data_set"]["name"] = "HyraxRandomDataset"
        self.h.config["data_loader"]["batch_size"] = 4096
        self.h.config["model"]["name"] = "HyraxLoopback"

        # Default inference batch size is 512, so this should result in 4 batch files
<<<<<<< HEAD
        self.h.config["data_set"]["random_dataset"]["size"] = 4096
        self.h.config["data_set"]["random_dataset"]["seed"] = 0
        self.h.config["data_set"]["random_dataset"]["shape"] = [1024]
=======
        self.h.config["data_set.random_dataset"]["size"] = 4096
        self.h.config["data_set.random_dataset"]["seed"] = 0
        self.h.config["data_set.random_dataset"]["shape"] = [self.vector_length]
>>>>>>> 5bccee43

        # Create a fake weights file and then run inference on the random dataset
        weights_file = self.input_dir / "fakeweights"
        with open(weights_file, "a"):
            pass
        self.h.config["infer"]["model_weights_file"] = str(weights_file)

        self.h.infer()

        # Get the list of dataset ids
        self.ds = self.h.prepare()
        self.data_sample = self.ds[4001]["image"].numpy()

        self.h.config["vector_db"]["name"] = vector_db_implementation
        self.h.config["vector_db"]["chromadb"]["shard_size_limit"] = shard_size_limit
        # Qdrant requires the vector size in order to create its collections
<<<<<<< HEAD
        self.h.config["vector_db"]["qdrant"]["vector_size"] = 4096
=======
        self.h.config["vector_db.qdrant"]["vector_size"] = self.vector_length
>>>>>>> 5bccee43

        # Save inference results to vector database and create a db connection
        self.h.save_to_database(output_dir=Path(self.output_dir))
        self.db = self.h.database_connection(self.output_dir)

    def tear_down(self):
        """Clean up the temporary directory used to store inference results."""
        self.tmp_input_dir.cleanup()
        self.tmp_output_dir.cleanup()

    def time_search_by_vector_many_shards(self, shard_size_limit, vector_db_implementation):
        """Benchmark timing to perform a search by ID on a dataset with many shards."""
        self.db.search_by_vector(self.data_sample, k=1)

    def peakmem_search_by_vector_many_shards(self, shard_size_limit, vector_db_implementation):
        """Benchmark memory to perform a search by ID on a dataset with many shards."""
        self.db.search_by_vector(self.data_sample, k=1)<|MERGE_RESOLUTION|>--- conflicted
+++ resolved
@@ -88,15 +88,9 @@
         self.h.config["model"]["name"] = "HyraxLoopback"
 
         # Default inference batch size is 512, so this should result in 4 batch files
-<<<<<<< HEAD
         self.h.config["data_set"]["random_dataset"]["size"] = 4096
         self.h.config["data_set"]["random_dataset"]["seed"] = 0
         self.h.config["data_set"]["random_dataset"]["shape"] = [1024]
-=======
-        self.h.config["data_set.random_dataset"]["size"] = 4096
-        self.h.config["data_set.random_dataset"]["seed"] = 0
-        self.h.config["data_set.random_dataset"]["shape"] = [self.vector_length]
->>>>>>> 5bccee43
 
         # Create a fake weights file and then run inference on the random dataset
         weights_file = self.input_dir / "fakeweights"
@@ -113,11 +107,7 @@
         self.h.config["vector_db"]["name"] = vector_db_implementation
         self.h.config["vector_db"]["chromadb"]["shard_size_limit"] = shard_size_limit
         # Qdrant requires the vector size in order to create its collections
-<<<<<<< HEAD
         self.h.config["vector_db"]["qdrant"]["vector_size"] = 4096
-=======
-        self.h.config["vector_db.qdrant"]["vector_size"] = self.vector_length
->>>>>>> 5bccee43
 
         # Save inference results to vector database and create a db connection
         self.h.save_to_database(output_dir=Path(self.output_dir))
