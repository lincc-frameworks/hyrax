--- conflicted
+++ resolved
@@ -13,7 +13,7 @@
 logger = logging.getLogger(__name__)
 
 
-class ConfigDict(dict):
+class ConfigDict(TOMLDocument):
     """The purpose of this class is to ensure key errors on config dictionaries return something helpful.
     and to discourage mutation actions on config dictionaries that should not happen at runtime.
     """
@@ -85,12 +85,12 @@
         raise RuntimeError("Removing keys or sections from a ConfigDict using clear() is not supported")
 
 
-TOMLDocument.__missing__ = ConfigDict.__missing__
-TOMLDocument.get = ConfigDict.get
-TOMLDocument.__delitem__ = ConfigDict.__delitem__
-TOMLDocument.pop = ConfigDict.pop
-TOMLDocument.popitem = ConfigDict.popitem
-TOMLDocument.clear = ConfigDict.clear
+TOMLDocument.__missing__ = ConfigDict.__missing__  # type: ignore[attr-defined]
+TOMLDocument.get = ConfigDict.get  # type: ignore[assignment, method-assign]
+TOMLDocument.__delitem__ = ConfigDict.__delitem__  # type: ignore[assignment, method-assign]
+TOMLDocument.pop = ConfigDict.pop  # type: ignore[assignment, method-assign]
+TOMLDocument.popitem = ConfigDict.popitem  # type: ignore[assignment, method-assign]
+TOMLDocument.clear = ConfigDict.clear  # type: ignore[assignment, method-assign]
 
 
 class ConfigManager:
@@ -104,7 +104,7 @@
         runtime_config_filepath: Optional[Union[Path, str]] = None,
         default_config_filepath: Union[Path, str] = DEFAULT_CONFIG_FILEPATH,
     ):
-        self.fibad_default_config = ConfigManager._read_runtime_config(default_config_filepath)
+        self.fibad_default_config: TOMLDocument = ConfigManager._read_runtime_config(default_config_filepath)
 
         self.runtime_config_filepath = ConfigManager.resolve_runtime_config(runtime_config_filepath)
         if self.runtime_config_filepath is DEFAULT_CONFIG_FILEPATH:
@@ -116,19 +116,16 @@
             self.user_specific_config
         )
 
-<<<<<<< HEAD
         self.overall_default_config = TOMLDocument()
-=======
-        self.overall_default_config: dict = {}
->>>>>>> 3a202921
         self._merge_defaults()
 
-        self.config = self.merge_configs(self.overall_default_config, self.user_specific_config)
-        if not self.config["general"]["dev_mode"]:
+        self.config: TOMLDocument = self.merge_configs(self.overall_default_config, self.user_specific_config)
+        dev_mode = self.config["general"]["dev_mode"]
+        if not dev_mode:
             ConfigManager._validate_runtime_config(self.config, self.overall_default_config)
 
     @staticmethod
-    def _read_runtime_config(config_filepath: Union[Path, str] = DEFAULT_CONFIG_FILEPATH) -> ConfigDict:
+    def _read_runtime_config(config_filepath: Union[Path, str] = DEFAULT_CONFIG_FILEPATH) -> TOMLDocument:
         """Read a single toml file and return a ConfigDict
 
         Parameters
@@ -138,11 +135,11 @@
 
         Returns
         -------
-        ConfigDict
-            The contents of the toml file as a ConfigDict
+        TOMLDocument
+            The contents of the toml file as a tomlkit.TOMLDocument
         """
         config_filepath = Path(config_filepath)
-        parsed_dict = {}
+        parsed_dict: TOMLDocument = TOMLDocument()
         if config_filepath.exists():
             with open(config_filepath, "r") as f:
                 parsed_dict = tomlkit.load(f)
@@ -150,14 +147,14 @@
         return parsed_dict
 
     @staticmethod
-    def _find_external_library_default_config_paths(runtime_config: ConfigDict) -> set:
+    def _find_external_library_default_config_paths(runtime_config: TOMLDocument) -> set:
         """Search for external libraries in the runtime configuration and gather the
         libpath specifications so that we can load the default configs for the libraries.
 
         Parameters
         ----------
-        runtime_config : ConfigDict
-            The runtime configuration.
+        runtime_config : TOMLDocument
+            The runtime configuration as a tomlkit.TOMLDocument.
         Returns
         -------
         set
@@ -179,13 +176,8 @@
                                 raise RuntimeError()
                             lib_default_config_path = Path(lib.__file__).parent / "default_config.toml"
                             if lib_default_config_path.exists():
-<<<<<<< HEAD
                                 default_config_paths.add(lib_default_config_path)
                         except ModuleNotFoundError:
-=======
-                                default_configs.add(lib_default_config_path)
-                        except (ModuleNotFoundError, RuntimeError):
->>>>>>> 3a202921
                             logger.error(
                                 f"External library {lib} not found. Please install it before running."
                             )
@@ -209,20 +201,20 @@
         )
 
     @staticmethod
-    def merge_configs(default_config: ConfigDict, overriding_config: ConfigDict) -> ConfigDict:
+    def merge_configs(default_config: TOMLDocument, overriding_config: TOMLDocument) -> TOMLDocument:
         """Merge two ConfigDicts with the overriding_config values overriding
         the default_config values.
 
         Parameters
         ----------
-        default_config : ConfigDict
+        default_config : TOMLDocument
             The default configuration.
-        overriding_config : ConfigDict
+        overriding_config : TOMLDocument
             The new configuration values to be merged into default_config.
 
         Returns
         -------
-        ConfigDict
+        TOMLDocument
             The merged configuration.
         """
 
