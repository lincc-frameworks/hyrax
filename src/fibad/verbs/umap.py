import logging
import pickle
from argparse import ArgumentParser, Namespace
from pathlib import Path
from typing import Optional, Union

import numpy as np
import umap
from tqdm.auto import tqdm

from fibad.config_utils import create_results_dir
from fibad.data_sets.inference_dataset import InferenceDataSet, InferenceDataSetWriter

from .verb_registry import Verb, fibad_verb

logger = logging.getLogger(__name__)


@fibad_verb
class Umap(Verb):
    """Stub of visualization verb"""

    cli_name = "umap"
    add_parser_kwargs = {}

    @staticmethod
    def setup_parser(parser: ArgumentParser):
        """Stub of parser setup"""
        parser.add_argument(
            "-i",
            "--input-dir",
            type=str,
            required=False,
            help="Directory containing inference results to umap.",
        )

    # Should there be a version of this on the base class which uses a dict on the Verb
    # superclass to build the call to run based on what the subclass verb defined in setup_parser
    def run_cli(self, args: Optional[Namespace] = None):
        """Stub CLI implementation"""
        logger.info("Search run from cli")
        if args is None:
            raise RuntimeError("Run CLI called with no arguments.")

        # This is where we map from CLI parsed args to a
        # self.run (args) call.
        return self.run(input_dir=args.input_dir)

<<<<<<< HEAD
    def run(self, input_dir: Optional[Union[Path, str]]):
        """
        Create a umap of a particular inference run

        This method loads the latent space representations from an inference run,
        samples a subset of data points, flattens them if necessary, and then fits
        a UMAP model. The fitted reducer is then used to transform the entire dataset
        into a lower-dimensional space.

        Parameters
        ----------
        input_dir : str or Path, Optional
            The directory containing the inference results.
=======
    def run(self, input_dir: Optional[Union[Path, str]] = None, **kwargs):
        """Create a umap of a particular inference run"""
>>>>>>> 495321b9


        Returns
        -------
        None
            The method does not return anything but saves the UMAP representations to disk.
        """

        reducer = umap.UMAP(**self.config["umap.UMAP"])

        # Set up the results directory where we will store our umapped output
        results_dir = create_results_dir(self.config, "umap")
        logger.info(f"Saving UMAP results to {results_dir}")
        umap_results = InferenceDataSetWriter(results_dir)

        # Load all the latent space data.
        inference_results = InferenceDataSet(self.config, split=False, results_dir=input_dir)
        total_length = len(inference_results)

        # Sample the data to fit
        config_sample_size = self.config["umap"]["fit_sample_size"]
        sample_size = np.min([config_sample_size if config_sample_size else np.inf, total_length])
        rng = np.random.default_rng()
        index_choices = rng.choice(np.arange(total_length), size=sample_size, replace=False)

        # If the input to umap is not of the shape [samples,input_dims] we reshape the input accordingly
        data_sample = inference_results[index_choices].numpy().reshape(sample_size, -1)

        # Fit a single reducer on the sampled data
        reducer.fit(data_sample)

        # Save the reducer to our results directory
        with open(results_dir / "umap.pickle", "wb") as f:
            pickle.dump(reducer, f)

        # Run all data through the reducer in batches, writing it out as we go.
        batch_size = self.config["data_loader"]["batch_size"]
        num_batches = int(np.ceil(total_length / batch_size))

        all_indexes = np.arange(0, total_length)
        all_ids = np.array([int(i) for i in inference_results.ids()])
        for batch_indexes in tqdm(
            np.array_split(all_indexes, num_batches),
            desc="Creating Lower Dimensional Representation using UMAP",
            total=num_batches,
        ):
            batch = inference_results[batch_indexes].reshape(len(batch_indexes), -1)
            batch_ids = all_ids[batch_indexes]
            transformed_batch = reducer.transform(batch)
            umap_results.write_batch(batch_ids, transformed_batch)

        umap_results.write_index()<|MERGE_RESOLUTION|>--- conflicted
+++ resolved
@@ -46,8 +46,8 @@
         # self.run (args) call.
         return self.run(input_dir=args.input_dir)
 
-<<<<<<< HEAD
-    def run(self, input_dir: Optional[Union[Path, str]]):
+
+    def run(self, input_dir: Optional[Union[Path, str]] = None):
         """
         Create a umap of a particular inference run
 
@@ -60,11 +60,6 @@
         ----------
         input_dir : str or Path, Optional
             The directory containing the inference results.
-=======
-    def run(self, input_dir: Optional[Union[Path, str]] = None, **kwargs):
-        """Create a umap of a particular inference run"""
->>>>>>> 495321b9
-
 
         Returns
         -------
