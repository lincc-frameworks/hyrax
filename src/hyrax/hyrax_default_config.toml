--- conflicted
+++ resolved
@@ -154,8 +154,6 @@
 opset_version = 20
 
 
-<<<<<<< HEAD
-=======
 [model_inputs]
 # Note - the sub-table (model_inputs.<sub-table>) can be named anything you like.
 [model_inputs.data]
@@ -170,7 +168,6 @@
 primary_id_field = "object_id"
 
 
->>>>>>> bb55e848
 [data_set]
 # Warning - using data_set.name to define the dataset class is deprecated.
 # Please use [model_inputs.<friendly_name>.dataset_class] instead. See usage below.
