--- conflicted
+++ resolved
@@ -433,15 +433,9 @@
         if isinstance(runtime_config_filepath, str):
             runtime_config_filepath = Path(runtime_config_filepath)
 
-<<<<<<< HEAD
-        if isinstance(runtime_config_filepath, Path):  # noqa: SIM102
-            if not runtime_config_filepath.exists():
-                raise FileNotFoundError(f"Cannot find config file {runtime_config_filepath}")
-=======
         # If a runtime config file is explicitly specified, validate it exists
         if isinstance(runtime_config_filepath, Path) and not runtime_config_filepath.exists():
             raise FileNotFoundError(f"Cannot find config file {runtime_config_filepath}")
->>>>>>> 840dd877
 
         # If a named config exists in cwd, and no config specified on cmdline, use cwd.
         if (
