import logging
from pathlib import Path

from colorama import Back, Fore, Style

from .verb_registry import Verb, hyrax_verb

logger = logging.getLogger(__name__)


@hyrax_verb
class Train(Verb):
    """Train verb"""

    cli_name = "train"
    add_parser_kwargs = {}

    @staticmethod
    def setup_parser(parser):
        """We don't need any parser setup for CLI opts"""
        pass

    def run_cli(self, args=None):
        """CLI stub for Train verb"""
        logger.info("train run from CLI.")

        self.run()

    def run(self):
        """
        Run the training process for the configured model and data loader.
        Returns the trained model.

        """
        import inspect

        import mlflow
        from tensorboardX import SummaryWriter

        from hyrax.config_utils import create_results_dir, log_runtime_config
        from hyrax.gpu_monitor import GpuMonitor
        from hyrax.model_exporters import export_to_onnx
        from hyrax.pytorch_ignite import (
            create_trainer,
            create_validator,
            dist_data_loader,
            setup_dataset,
            setup_model,
        )

        config = self.config

        # Create a results directory
        results_dir = create_results_dir(config, "train")
        log_runtime_config(config, results_dir)

        # Create a tensorboardX logger
        tensorboardx_logger = SummaryWriter(log_dir=results_dir)

        # Instantiate the model and dataset
        dataset = setup_dataset(config, tensorboardx_logger)
<<<<<<< HEAD
        logger.info(f"{Style.BRIGHT}{Fore.BLACK}{Back.GREEN}Prepared dataset(s):{Style.RESET_ALL}")
        logger.info(f"Training:\n{dataset['train']}")
        if "validate" in dataset:
            logger.info(f"Validation:\n{dataset['validate']}")
=======
>>>>>>> e4b88eb6
        model = setup_model(config, dataset)
        logger.info(
            f"{Style.BRIGHT}{Fore.BLACK}{Back.GREEN}Training model:{Style.RESET_ALL} "
            f"{model.__class__.__name__}"
        )
        logger.info(f"{Style.BRIGHT}{Fore.BLACK}{Back.GREEN}Training dataset(s):{Style.RESET_ALL}\n{dataset}")

        # We know that `dataset` will always be returned as a dictionary with at least
        # a `train` and `infer` key. There may be a `validate` key as well.
        # The only instance in which a dataset would not be a dictionary is if
        # the user has requested an iterable dataset. But we don't want to support that
        # for training right now.
        if isinstance(dataset, dict) and "validate" in dataset:
            train_data_loader, _ = dist_data_loader(dataset["train"], config, False)
            validation_data_loader, _ = dist_data_loader(dataset["validate"], config, False)

        # if `validate` isn't in the dataset dict, then we assume the user wants to
        # use percentage-based splits on the `train` dataset. Or the user has an
        # iterable dataset - but we don't support training with iterable datasets.
        else:
            data_loaders = dist_data_loader(dataset["train"], config, ["train", "validate"])
            train_data_loader, _ = data_loaders["train"]
            validation_data_loader, _ = data_loaders.get("validate", (None, None))

        # Create trainer, a pytorch-ignite `Engine` object
        trainer = create_trainer(model, config, results_dir, tensorboardx_logger)

        # Create a validator if a validation data loader is available
        if validation_data_loader is not None:
            create_validator(model, config, results_dir, tensorboardx_logger, validation_data_loader, trainer)

        monitor = GpuMonitor(tensorboard_logger=tensorboardx_logger)

        results_root_dir = Path(config["general"]["results_dir"]).expanduser().resolve()
        mlflow.set_tracking_uri("file://" + str(results_root_dir / "mlflow"))

        # Get experiment_name and cast to string (it's a tomlkit.string by default)
        experiment_name = str(config["train"]["experiment_name"])

        # This will create the experiment if it doesn't exist
        mlflow.set_experiment(experiment_name)

        # If run_name is not `false` in the config, use it as the MLFlow run name in
        # this experiment. Otherwise use the name of the results directory
        run_name = str(config["train"]["run_name"]) if config["train"]["run_name"] else results_dir.name

        with mlflow.start_run(log_system_metrics=True, run_name=run_name):
            Train._log_params(config, results_dir)

            # Run the training process
            trainer.run(train_data_loader, max_epochs=config["train"]["epochs"])

        # Save the trained model
        model.save(results_dir / config["train"]["weights_filename"])
        with open(results_dir / "to_tensor.py", "w") as f:
            try:
                f.write(inspect.getsource(model.to_tensor))
            except (OSError, TypeError) as e:
                logger.warning(f"Could not retrieve source for model.to_tensor: {e}")
                f.write("# Source code for model.to_tensor could not be retrieved.\n")
        monitor.stop()

        logger.info("Finished Training")
        tensorboardx_logger.close()

        context = {
            "ml_framework": "pytorch",
            "results_dir": results_dir,
        }

        # Get a sample of input data. If the data is labeled, only return the input data.
        batch_sample = next(iter(train_data_loader))
        if isinstance(batch_sample, dict):
            batch_sample = model.to_tensor(batch_sample)
        sample = batch_sample[0] if isinstance(batch_sample, (list, tuple)) else batch_sample

        export_to_onnx(model, sample, config, context)

        return model

    @staticmethod
    def _log_params(config, results_dir):
        """Log the various parameters to mlflow from the config file.

        Parameters
        ----------
        config : dict
            The main configuration dictionary

        results_dir: str
            The full path to the results sub-directory
        """
        import mlflow

        # Log full path to results subdirectory
        mlflow.log_param("Results Directory", results_dir)

        # Log all model params
        mlflow.log_params(config["model"])

        # Log some training and data loader params
        mlflow.log_param("epochs", config["train"]["epochs"])
        mlflow.log_param("batch_size", config["data_loader"]["batch_size"])

        # Log the criterion and optimizer params
        criterion_name = config["criterion"]["name"]
        mlflow.log_param("criterion", criterion_name)
        if criterion_name in config:
            mlflow.log_params(config[criterion_name])

        optimizer_name = config["optimizer"]["name"]
        mlflow.log_param("optimizer", optimizer_name)
        if optimizer_name in config:
            mlflow.log_params(config[optimizer_name])<|MERGE_RESOLUTION|>--- conflicted
+++ resolved
@@ -59,13 +59,6 @@
 
         # Instantiate the model and dataset
         dataset = setup_dataset(config, tensorboardx_logger)
-<<<<<<< HEAD
-        logger.info(f"{Style.BRIGHT}{Fore.BLACK}{Back.GREEN}Prepared dataset(s):{Style.RESET_ALL}")
-        logger.info(f"Training:\n{dataset['train']}")
-        if "validate" in dataset:
-            logger.info(f"Validation:\n{dataset['validate']}")
-=======
->>>>>>> e4b88eb6
         model = setup_model(config, dataset)
         logger.info(
             f"{Style.BRIGHT}{Fore.BLACK}{Back.GREEN}Training model:{Style.RESET_ALL} "
