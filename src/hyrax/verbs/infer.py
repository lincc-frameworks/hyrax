import logging
from pathlib import Path
from typing import Optional, Union

from colorama import Back, Fore, Style

from .verb_registry import Verb, hyrax_verb

logger = logging.getLogger(__name__)


@hyrax_verb
class Infer(Verb):
    """Inference verb"""

    cli_name = "infer"
    add_parser_kwargs = {}

    @staticmethod
    def setup_parser(parser):
        """We don't need any parser setup for CLI opts"""
        pass

    def run_cli(self, args=None):
        """CLI stub for Infer verb"""
        logger.info("infer run from CLI")

        self.run()

    def run(self):
        """Run inference on a model using a dataset

        Parameters
        ----------
        config : dict
            The parsed config file as a nested dict
        """
        import inspect

        import numpy as np
        from tensorboardX import SummaryWriter
        from torch import Tensor

        from hyrax.config_utils import (
            create_results_dir,
            log_runtime_config,
        )
        from hyrax.data_sets.inference_dataset import InferenceDataSet, InferenceDataSetWriter
        from hyrax.pytorch_ignite import (
            create_evaluator,
            dist_data_loader,
            setup_dataset,
            setup_model,
        )

        config = self.config
        context = {}

        # Create a results directory and dump our config there
        results_dir = create_results_dir(config, "infer")

        # Create a tensorboardX logger
        tensorboardx_logger = SummaryWriter(log_dir=results_dir)

        dataset = setup_dataset(config, tensorboardx_logger)
<<<<<<< HEAD
        logger.info(f"{Style.BRIGHT}{Fore.BLACK}{Back.GREEN}Prepared dataset(s):{Style.RESET_ALL}")
        logger.info(f"Inference:\n{dataset['infer']}")

        model = setup_model(config, dataset)
        logger.info(f"{Style.BRIGHT}{Fore.BLACK}{Back.GREEN}Inference model:{Style.RESET_ALL}\n{model}")
=======
        model = setup_model(config, dataset)
        logger.info(
            f"{Style.BRIGHT}{Fore.BLACK}{Back.GREEN}Inference model:{Style.RESET_ALL} "
            f"{model.__class__.__name__}"
        )
        logger.info(
            f"{Style.BRIGHT}{Fore.BLACK}{Back.GREEN}Inference dataset(s):{Style.RESET_ALL}\n{dataset}"
        )
        if dataset.is_map():
            logger.debug(f"data set has length {len(dataset)}")  # type: ignore[arg-type]
>>>>>>> e4b88eb6

        # Inference doesnt work at all with the dataloader doing additional shuffling:
        if config["data_loader"]["shuffle"]:
            msg = "Data loader shuffling not supported in inference mode. "
            msg += "Setting config['data_loader']['shuffle'] = False"
            logger.warning(msg)
            config["data_loader"]["shuffle"] = False

        # If `dataset` is a dict containing the key "infer", we'll pull that out.
        # The only time it wouldn't be is if the dataset is an iterable dataset.
        if isinstance(dataset, dict) and "infer" in dataset:
            dataset = dataset["infer"]

        data_loader, data_loader_indexes = dist_data_loader(dataset, config, False)

        Infer.load_model_weights(config, model)
        log_runtime_config(config, results_dir)
        context["results_dir"] = results_dir

        # Log Results directory
        logger.info(f"Saving inference results at: {results_dir}")

        with open(results_dir / "to_tensor.py", "w") as f:
            try:
                f.write(inspect.getsource(model.to_tensor))
            except (OSError, TypeError) as e:
                logger.warning(f"Could not retrieve source for model.to_tensor: {e}")
                f.write("# Source code for model.to_tensor could not be retrieved.\n")

        data_writer = InferenceDataSetWriter(dataset, results_dir)

        # These are values the _save_batch callback needs to run
        write_index = 0
        object_ids = np.array(list(dataset.ids()))[data_loader_indexes]  # type: ignore[attr-defined]

        def _save_batch(batch: Union[Tensor, list, tuple, dict], batch_results: Tensor):
            """Receive and write results tensors to results_dir immediately
            This function writes a single numpy binary file for each object.
            """
            nonlocal write_index
            nonlocal object_ids
            nonlocal data_writer

            batch_len = len(batch_results)
            batch_results = batch_results.detach().to("cpu")

            batch_is_list = isinstance(batch, (tuple, list))
            # Batch lacks ids if it is a Tensor, or a list/tuple of tensors
            batch_lacks_ids = isinstance(batch, Tensor) or (
                batch_is_list and isinstance(batch.get(0), Tensor)
            )

            # Batch has IDs if it is dict of tensors with the needed key
            batch_has_ids = isinstance(batch, dict) and "object_id" in batch
            if batch_lacks_ids:
                # This fallback is brittle to any re-ordering of data that occurs during data loading
                batch_object_ids = [
                    object_ids[id] for id in range(write_index, write_index + len(batch_results))
                ]
            elif batch_has_ids:
                if isinstance(batch["object_id"], list):
                    batch_object_ids = batch["object_id"]
                else:
                    batch_object_ids = batch["object_id"].tolist()
            elif isinstance(batch, dict):
                msg = "Dataset dictionary should be returning object_ids to avoid ordering errors. "
                msg += "Modify the __getitem__ or __iter__ function of your dataset to include 'object_id' "
                msg += "with unique values per data member in the dictionary it returns."
                raise RuntimeError(msg)
            else:
                msg = f"Could not determine object IDs from batch. Batch has type {type(batch)}"
                raise RuntimeError(msg)

            # Save results from this batch in a numpy file as a structured array
            data_writer.write_batch(np.array(batch_object_ids), [t.numpy() for t in batch_results])
            write_index += batch_len

        # Run inference
        evaluator = create_evaluator(model, _save_batch, config)
        evaluator.run(data_loader)

        # Write out a dictionary to map IDs->Batch
        data_writer.write_index()

        # Write out our tensorboard stuff
        tensorboardx_logger.close()

        # Log completion
        logger.info("Inference Complete.")

        return InferenceDataSet(config, results_dir)

    @staticmethod
    def load_model_weights(config, model):
        """Loads the model weights from a file. Raises RuntimeError if this is not possible due to
        config, missing or malformed file

        Parameters
        ----------
        config : dict
            Full runtime configuration
        model : nn.Module
            The model class to load weights into

        """
        from hyrax.config_utils import find_most_recent_results_dir

        weights_file: Optional[Union[str, Path]] = (
            config["infer"]["model_weights_file"] if config["infer"]["model_weights_file"] else None
        )

        if weights_file is None:
            recent_results_path = find_most_recent_results_dir(config, "train")
            if recent_results_path is None:
                raise RuntimeError("Must define model_weights_file in the [infer] section of hyrax config.")

            weights_file = recent_results_path / config["train"]["weights_filename"]

        # Ensure weights file is a path object.
        weights_file_path = Path(weights_file)

        if not weights_file_path.exists():
            raise RuntimeError(f"Model Weights file {weights_file_path} does not exist")

        try:
            model.load(weights_file_path)
            config["infer"]["model_weights_file"] = str(weights_file_path)
        except Exception as err:
            msg = f"Model weights file {weights_file_path} did not load properly. Are you sure you are "
            msg += "predicting using the correct model"
            raise RuntimeError(msg) from err<|MERGE_RESOLUTION|>--- conflicted
+++ resolved
@@ -63,13 +63,6 @@
         tensorboardx_logger = SummaryWriter(log_dir=results_dir)
 
         dataset = setup_dataset(config, tensorboardx_logger)
-<<<<<<< HEAD
-        logger.info(f"{Style.BRIGHT}{Fore.BLACK}{Back.GREEN}Prepared dataset(s):{Style.RESET_ALL}")
-        logger.info(f"Inference:\n{dataset['infer']}")
-
-        model = setup_model(config, dataset)
-        logger.info(f"{Style.BRIGHT}{Fore.BLACK}{Back.GREEN}Inference model:{Style.RESET_ALL}\n{model}")
-=======
         model = setup_model(config, dataset)
         logger.info(
             f"{Style.BRIGHT}{Fore.BLACK}{Back.GREEN}Inference model:{Style.RESET_ALL} "
@@ -80,7 +73,6 @@
         )
         if dataset.is_map():
             logger.debug(f"data set has length {len(dataset)}")  # type: ignore[arg-type]
->>>>>>> e4b88eb6
 
         # Inference doesnt work at all with the dataloader doing additional shuffling:
         if config["data_loader"]["shuffle"]:
